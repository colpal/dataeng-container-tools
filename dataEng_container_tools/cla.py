"""Tools for retrieving command line inputs.

Deals with receiving input from the command line. Has three
classes: `custom_command_line_argument`, `command_line_argument_type`,
and `command_line_arguments`. `commnad_line_arguments` contains most
of the functionality. `command_line_argument_type` is an enumeration.
`custom_command_line_argument` is a wrapper for `parser.add_argument()`.

Typical usage example:

    my_inputs = command_line_arguments(secret_locations=command_line_argument_type.OPTIONAL,
                                    input_files=command_line_argument_type.REQUIRED,
                                    output_files=command_line_argument_type.REQUIRED)

    input_uris = my_inputs.get_input_uris()
    output_uris = my_inputs.get_output_uris()
    secret_locations = my_inputs.get_secret_locations()                              
    file_io = gcs_file_io(gcs_secret_location = secret_locations[0])
"""

import argparse
import json
import sys
from enum import Enum
from .safe_stdout import setup_stdout, default_gcs_secret_locations, secrets_files
import os


class custom_command_line_argument:
    """Class for creating custom command line arguments.  

    This class is used for creating custom command line arguments. A
    list of these objects can be passed into `command_line_arguments` which
    will add them as command line arguments, parse the inputs, and return the results.
    Objects of this class have all the same attributes available to `parser.add_argument()`.  

    Attributes:
        name: A string to Argument name.  
        action: A string indicating the basic type of action to be taken when this argument is encountered at the command line.
        nargs: An integer indicating the number of command-line arguments that should be consumed.
        const: A constant value required by some action and nargs selections.
        default: The value produced if the argument is absent from the command line and if it is absent from the namespace object.
        data_type: The type to which the command-line argument should be converted.
        choices: A container of the allowable values for the argument.
        required: A boolean indicating whether or not the command-line option may be omitted (optionals only).
        help_message: A string providing a brief description of what the argument does.
        metavar: A string indicating the name for the argument in usage messages.
        dest: A string indicating the name of the attribute to be added to the object returned by parse_args().
    """

    def __init__(self,
                 name,
                 action=None,
                 nargs=None,
                 const=None,
                 default=None,
                 data_type=None,
                 choices=None,
                 required=None,
                 help_message=None,
                 metavar=None,
                 dest=None):
        """Initializes custom_command_line_arguments with desired configuration.

        Args:
            name: A string to Argument name.  
            action: A string indicating the basic type of action to be taken when this argument is encountered at the command line.  
            nargs: An integer indicating the number of command-line arguments that should be consumed.  
            const: A constant value required by some action and nargs selections.  
            default: The value produced if the argument is absent from the command line and if it is absent from the namespace object.  
            data_type: The type to which the command-line argument should be converted.  
            choices: A container of the allowable values for the argument.  
            required: A boolean indicating whether or not the command-line option may be omitted (optionals only).  
            help_message: A string providing a brief description of what the argument does.  
            metavar: A string indicating the name for the argument in usage messages.  
            dest: A string indicating the name of the attribute to be added to the object returned by parse_args().
        """
        self.name = name
        self.action = action
        self.nargs = nargs
        self.const = const
        self.default = default
        self.data_type = data_type
        self.choices = choices
        self.required = required
        self.help_message = help_message
        self.metavar = metavar
        self.dest = dest

    def __str__(self):
        return ("name: " + self.name + ", " + "action: " + self.action + ", " +
                "nargs: " + self.nargs + ", " + "const: " + self.const + ", " +
                "default: " + self.default + ", " + "data_type: " +
                self.data_type + ", " + "choices: " + self.choices + ", " +
                "required: " + self.required + ", " + "help_message: " +
                self.help_message + ", " + "metavar: " + self.metavar + ", " +
                "dest: " + self.dest)


class command_line_argument_type(Enum):
    """Enumeration class for use with command_line_arguments.
    
    Attributes:
        OPTIONAL: For when a command line argument should be optional.
        REQUIRED: For when a command line argument should be required.
    """
    OPTIONAL = False
    REQUIRED = True


class command_line_arguments:
    """Creates, parses, and retrieves command line inputs.

    This class creates command line arguments that are typically
    used in Airflow containers. It will handle much of the backend
    boilerplate code involved with creating, parsing, and storing
    the relevant command line arguments using Python's argparse.
    Includes helper functions for using the command line inputs.
    """

    __default_secret_locations = default_gcs_secret_locations

    def __init__(self,
                 input_files=None,
                 output_files=None,
                 secret_locations=None,
                 default_file_type=None,
                 custom_inputs=None,
                 description=None,
                 input_dtypes=None,
                 running_local=None,
                 identifying_tags=None,
                 parser=None):
        """Initializes command_line_arguments with desired configuration.

        Args:
            input_files: Optional command_line_argument_type. Defaults to None. If REQUIRED,
                will add --input_bucket_names, --input_paths, and --input_filenames as required
                command line inputs. If OPTIONAL, will add them as optional. If None they will
                not be added.
            output_files: Optional command_line_argument_type. Defaults to None. If REQUIRED,
                will add --output_bucket_names, --output_paths, and --output_filenames as required
                command line inputs. If command_line_argument_type.OPTIONAL, will add them as
                optional. If None they will not be added.
            secret_locations: Optional command_line_argument_type. Defaults to None. If REQUIRED,
                will add --gcs_secret_locations as required command line input. If OPTIONAL,
                will add it as optional. If None, it will not be added.
            default_file_type: Optional command_line_argument_type. Defaults to None. If REQUIRED,
                will add --default_file_type as required command line argument. If OPTIONAL,
                will add it as optional. Input can be one of parquet, csv, pkl, or json, with
                the default being parquet. If None, the command line argument will not be added.
            custom_inputs: Optional list of custom_command_line_arguments. Defaults to None.
                All items in list will be added to the command line arguments.
            description : Optional string. Defaults to None. A description to be printed when the
                command line argument --help is used.
            input_dtypes: Optional command_line_argument_type. Defaults to None. If input_files
                is None, then this does nothing. If input_files is not None and input_dtypes
                is REQUIRED, will add --input_dtypes as a required command line input. If OPTIONAL,
                will add it as optional. Input is a JSON dictionary of (column: type) pairs.
            parser: Optional argparse.ArgumentParser. Defaults to None. A parser on which to
                add the command line arguments and parse. If None one will be created.
            running_local: Optional boolean. Defaults to False. A flag for determining whether
                or not the script is running locally and so should not attempt to contact GCP.
                Defaults to False.
        """
        self.__input_files = input_files
        self.__output_files = output_files
        self.__secret_locations = secret_locations
        self.__default_file_type = default_file_type
        self.__custom_inputs = custom_inputs
        self.__description = description
        self.__input_dtypes = input_dtypes
        self.__running_local = running_local
        parser = parser if parser else argparse.ArgumentParser(
            description=description)
        if input_files:
            parser.add_argument("--input_bucket_names",
                                type=str,
                                required=input_files.value,
                                nargs='+',
                                help="GCS Buckets to read from.")

            parser.add_argument("--input_paths",
                                type=str,
                                required=input_files.value,
                                nargs='+',
                                help="GCS folders in bucket to read file from.")

            parser.add_argument("--input_filenames",
                                type=str,
                                required=input_files.value,
                                nargs='+',
                                help="Filenames to read file from.")
            parser.add_argument("--input_delimiters",
                                type=str,
                                required=False,
                                nargs='+',
                                help="Delimiters for input files") 
            if input_dtypes:
                parser.add_argument(
                    "--input_dtypes",
                    type=json.loads,
                    required=input_dtypes.value,
                    nargs='+',
                    help=
                    "JSON dictionaries of (column: type) pairs to cast columns to"
                )
<<<<<<< HEAD
            if input_pandas_kwargs:
                parser.add_argument("--input_pandas_kwargs",
                    type=json.loads,
                    required=input_pandas_kwargs.value,
                    help="JSON dictionary of additional arguments for reading a file to a pandas dataframe")
           
=======
            parser.add_argument("--input_delimiters",
                                type=str,
                                required=False,
                                nargs='+',
                                help="Delimiters for input files")
>>>>>>> b8fe5de3
        if output_files:
            parser.add_argument("--output_bucket_names",
                                type=str,
                                required=output_files.value,
                                nargs='+',
                                help="GCS Bucket to write to.")

            parser.add_argument("--output_paths",
                                type=str,
                                required=output_files.value,
                                nargs='+',
                                help="GCS folder in bucket to write file to.")

            parser.add_argument("--output_filenames",
                                type=str,
                                required=output_files.value,
                                nargs='+',
                                help="Filename to write file to.")
            parser.add_argument("--output_delimiters",
                                type=str,
                                required=False,
                                nargs='+',
                                help="Delimiters for output files")
        if secret_locations:
            parser.add_argument(
                "--secret_locations",
                type=str,
                required=secret_locations.value,
                default=self.__default_secret_locations,
                nargs='+',
                help="Locations of secrets injected by Vault. Default: '" +
                str(self.__default_secret_locations) + "'.")
        if default_file_type:
            parser.add_argument(
                "--default_file_type",
                type=str,
                required=default_file_type.value,
                choices=["parquet", "csv", "pkl", "json"],
                default="parquet",
                help=
                "How to handle input/output files if no file extension found. Choice of 'parquet', 'csv', 'pkl', and 'json'. Default 'parquet'."
            )
        if running_local:
            parser.add_argument(
                "--running_local",
                type=bool,
                required=running_local.value,
                default=False,
                help="If the container is running locally (no contact with GCP)."
            )
        if identifying_tags:
            parser.add_argument("--dag_id",
                                type=str,
                                required=identifying_tags.value,
                                help="The DAG ID")
            parser.add_argument("--run_id",
                                type=str,
                                required=identifying_tags.value,
                                help="The run ID")
            parser.add_argument("--namespace",
                                type=str,
                                required=identifying_tags.value,
                                help="The namespace")
            parser.add_argument("--pod_name",
                                type=str,
                                required=identifying_tags.value,
                                help="The pod name")
        if custom_inputs:
            for item in custom_inputs:
                parser.add_argument("--" + item.name,
                                    action=item.action,
                                    nargs=item.nargs,
                                    const=item.const,
                                    default=item.default,
                                    type=item.data_type,
                                    choices=item.choices,
                                    required=item.required,
                                    help=item.help_message,
                                    metavar=item.metavar,
                                    dest=item.dest)
        self.__args = parser.parse_args()
        print("CLA Input:", self)
        if identifying_tags:
            os.environ["DAG_ID"] = self.__args.dag_id
            os.environ["RUN_ID"] = self.__args.run_id
            os.environ["NAMESPACE"] = self.__args.namespace
            os.environ["POD_NAME"] = self.__args.pod_name
        self.check_args()
        if self.__secret_locations:
            setup_stdout(self.__args.secret_locations)

    def __str__(self):
        return self.__args.__str__()

    def get_arguments(self):
        """Retrieves the arguments passed in through the command line.
        
        Returns:
            A Namespace object with all of the command line arguments.
        """
        return self.__args

    def get_input_dtypes(self):
        """Retrieves the input dtypes passed in through the command line.
        
        Returns:
            None if dtypes were not asked for in intialisation or the loaded JSON
            object passed to input_dtypes through the command line otherwise.
        """
        if not self.__input_dtypes:
            return None
        return self.__args.input_dtypes

    def get_input_uris(self):
        """Retrieves the input URIs passed in through the command line.
        
        Returns:
            A list of all input URIs passed in through the command line. URIs
            are of the format 'gs://bucket_name/input_path/filename'.
        """
        if not self.__input_files:
            return []
        constant_bucket = False
        bucket_name = ''
        output = []
        if len(self.__args.input_bucket_names) == 1:
            constant_bucket = True
            bucket_name = self.__args.input_bucket_names[0]
        for pos, filename in enumerate(self.__args.input_filenames):
            if not constant_bucket:
                bucket_name = self.__args.input_bucket_names[pos]
            output.append(f"gs://{bucket_name}/{self.__args.input_paths[pos]}/{filename}".replace("/ /","/").replace("/./","/").replace("//","/"))
        return output

    def get_output_uris(self):
        """Retrieves the output URIs passed in through the command line.
        
        Returns:
            A list of all output URIs passed in through the command line. URIs
            are of the format 'gs://bucket_name/input_path/filename'.
        """
        if not self.__output_files:
            return []
        constant_bucket = False
        bucket_name = ''
        output = []
        if len(self.__args.output_bucket_names) == 1:
            constant_bucket = True
            bucket_name = self.__args.output_bucket_names[0]
        for pos, filename in enumerate(self.__args.output_filenames):
            if not constant_bucket:
                bucket_name = self.__args.output_bucket_names[pos]
            output.append(f"gs://{bucket_name}/{self.__args.output_paths[pos]}/{filename}".replace("/ /","/").replace("/./","/").replace("//","/"))
        return output

    def get_secret_locations(self):
        """Retrieves the secret file locations passed in through the command line.

        Returns:
            A list of all the secret file locations passed in through the command line. If
            secret_locations was not asked for during initialization, returns a list of secrets
            found automatically.
        """
        if self.__secret_locations:
            return self.__args.secret_locations
        if len(secrets_files) > 0:
            return secrets_files
        return None

    def get_secrets(self):
        """Retrieves the secrets loaded from files specified through the command line.

        Returns:
            A dictionary of all the secrets specified through the command line. If
            secret_locations was not asked for during initialization, returns a dictionary
            of secrets found automatically. The key is the name of the file with '.json' removed
            and the value is the loaded secret file.
        """
        return_list = {}
        secret_list = None
        if self.__secret_locations:
            secret_list = self.__args.secret_locations
        elif len(secrets_files) > 0:
            secret_list = secrets_files
        else:
            return None
        for item in secret_list:
            try:
                return_list[item.strip('.json').split('/')[-1]] = json.load(
                    open(item, 'r'))
            except ValueError:
                print(item, "is not a properly formatted json file.")
        return return_list
<<<<<<< HEAD
    
    def get_pandas_kwargs(self):
        kwargs = (self.__args.input_pandas_kwargs,self.__args.output_pandas_kwargs)
        return kwargs
    
=======

>>>>>>> b8fe5de3
    def check_args(self):
        """Ensures arguments are present and valid.
        """
        #TODO: Implement this
        return<|MERGE_RESOLUTION|>--- conflicted
+++ resolved
@@ -130,6 +130,8 @@
                  input_dtypes=None,
                  running_local=None,
                  identifying_tags=None,
+                 input_pandas_kwargs=None,
+                 output_pandas_kwargs=None,
                  parser=None):
         """Initializes command_line_arguments with desired configuration.
 
@@ -171,6 +173,8 @@
         self.__description = description
         self.__input_dtypes = input_dtypes
         self.__running_local = running_local
+        self.__input_pandas_kwargs = input_pandas_kwargs
+        self.__output_pandas_kwargs = output_pandas_kwargs
         parser = parser if parser else argparse.ArgumentParser(
             description=description)
         if input_files:
@@ -205,20 +209,12 @@
                     help=
                     "JSON dictionaries of (column: type) pairs to cast columns to"
                 )
-<<<<<<< HEAD
             if input_pandas_kwargs:
                 parser.add_argument("--input_pandas_kwargs",
                     type=json.loads,
                     required=input_pandas_kwargs.value,
                     help="JSON dictionary of additional arguments for reading a file to a pandas dataframe")
            
-=======
-            parser.add_argument("--input_delimiters",
-                                type=str,
-                                required=False,
-                                nargs='+',
-                                help="Delimiters for input files")
->>>>>>> b8fe5de3
         if output_files:
             parser.add_argument("--output_bucket_names",
                                 type=str,
@@ -242,6 +238,11 @@
                                 required=False,
                                 nargs='+',
                                 help="Delimiters for output files")
+            if output_pandas_kwargs:
+                parser.add_argument("--output_pandas_kwargs",
+                    type=json.loads,
+                    required=output_pandas_kwargs.value,
+                    help="JSON dictionary of additional arguments for reading a file to a pandas dataframe")
         if secret_locations:
             parser.add_argument(
                 "--secret_locations",
@@ -412,15 +413,11 @@
             except ValueError:
                 print(item, "is not a properly formatted json file.")
         return return_list
-<<<<<<< HEAD
     
     def get_pandas_kwargs(self):
         kwargs = (self.__args.input_pandas_kwargs,self.__args.output_pandas_kwargs)
         return kwargs
     
-=======
-
->>>>>>> b8fe5de3
     def check_args(self):
         """Ensures arguments are present and valid.
         """
