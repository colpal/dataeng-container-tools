"""Tools for retrieving command line inputs.

Deals with receiving input from the command line. Has three
classes: `custom_command_line_argument`, `command_line_argument_type`,
and `command_line_arguments`. `commnad_line_arguments` contains most
of the functionality. `command_line_argument_type` is an enumeration.
`custom_command_line_argument` is a wrapper for `parser.add_argument()`.

Typical usage example:

    my_inputs = command_line_arguments(secret_locations=command_line_argument_type.OPTIONAL,
                                    input_files=command_line_argument_type.REQUIRED,
                                    output_files=command_line_argument_type.REQUIRED)

    input_uris = my_inputs.get_input_uris()
    output_uris = my_inputs.get_output_uris()
    secret_locations = my_inputs.get_secret_locations()                              
    file_io = gcs_file_io(gcs_secret_location = secret_locations[0])
"""

import argparse
import json
import sys
from enum import Enum
from .safe_stdout import setup_stdout, default_secret_locations, secrets_files
import os


class custom_command_line_argument:
    """Class for creating custom command line arguments.  

    This class is used for creating custom command line arguments. A
    list of these objects can be passed into `command_line_arguments` which
    will add them as command line arguments, parse the inputs, and return the results.
    Objects of this class have all the same attributes available to `parser.add_argument()`.  

    Attributes:
        name: A string to Argument name.  
        action: A string indicating the basic type of action to be taken when this argument is encountered at the command line.
        nargs: An integer indicating the number of command-line arguments that should be consumed.
        const: A constant value required by some action and nargs selections.
        default: The value produced if the argument is absent from the command line and if it is absent from the namespace object.
        data_type: The type to which the command-line argument should be converted.
        choices: A container of the allowable values for the argument.
        required: A boolean indicating whether or not the command-line option may be omitted (optionals only).
        help_message: A string providing a brief description of what the argument does.
        metavar: A string indicating the name for the argument in usage messages.
        dest: A string indicating the name of the attribute to be added to the object returned by parse_args().
    """

    def __init__(self,
                 name,
                 action=None,
                 nargs=None,
                 const=None,
                 default=None,
                 data_type=None,
                 choices=None,
                 required=None,
                 help_message=None,
                 metavar=None,
                 dest=None):
        """Initializes custom_command_line_arguments with desired configuration.

        Args:
            name: A string to Argument name.  
            action: A string indicating the basic type of action to be taken when this argument is encountered at the command line.  
            nargs: An integer indicating the number of command-line arguments that should be consumed.  
            const: A constant value required by some action and nargs selections.  
            default: The value produced if the argument is absent from the command line and if it is absent from the namespace object.  
            data_type: The type to which the command-line argument should be converted.  
            choices: A container of the allowable values for the argument.  
            required: A boolean indicating whether or not the command-line option may be omitted (optionals only).  
            help_message: A string providing a brief description of what the argument does.  
            metavar: A string indicating the name for the argument in usage messages.  
            dest: A string indicating the name of the attribute to be added to the object returned by parse_args().
        """
        self.name = name
        self.action = action
        self.nargs = nargs
        self.const = const
        self.default = default
        self.data_type = data_type
        self.choices = choices
        self.required = required
        self.help_message = help_message
        self.metavar = metavar
        self.dest = dest

    def __str__(self):
        return ("name: " + self.name + ", " + "action: " + self.action + ", " +
                "nargs: " + self.nargs + ", " + "const: " + self.const + ", " +
                "default: " + self.default + ", " + "data_type: " +
                self.data_type + ", " + "choices: " + self.choices + ", " +
                "required: " + self.required + ", " + "help_message: " +
                self.help_message + ", " + "metavar: " + self.metavar + ", " +
                "dest: " + self.dest)


class command_line_argument_type(Enum):
    """Enumeration class for use with command_line_arguments.
    
    Attributes:
        OPTIONAL: For when a command line argument should be optional.
        REQUIRED: For when a command line argument should be required.
    """
    OPTIONAL = False
    REQUIRED = True
    
class command_line_secret:
    """Takes in a dictionary of secret names and locations and adds the keys and values to the 
    class attributes. This allows secrets to be called by name but not in a dictionary fashion.
    
    Attributes:
        GCS: Default location for GCP storage unless overwritten.
        BQ: Default location for GCP BigQuery unless overwritten.
        Others: Keys from input of the init function.
    """
    
    GCS = default_secret_locations["GCS"]
    BQ = default_secret_locations["BQ"]
    # SF = default_secret_locations["SF"] Not Yet Added
    
    def __init__(self,kwargs):
        self.__dict__.update(**kwargs)


class command_line_arguments:
    """Creates, parses, and retrieves command line inputs.

    This class creates command line arguments that are typically
    used in Airflow containers. It will handle much of the backend
    boilerplate code involved with creating, parsing, and storing
    the relevant command line arguments using Python's argparse.
    Includes helper functions for using the command line inputs.
    """

    __default_secret_locations = default_secret_locations

    def __init__(self,
                 input_files=None,
                 output_files=None,
                 secret_locations=None,
                 default_file_type=None,
                 custom_inputs=None,
                 description=None,
                 input_dtypes=None,
                 running_local=None,
                 identifying_tags=None,
                 input_pandas_kwargs=None,
                 output_pandas_kwargs=None,
                 parser=None):
        """Initializes command_line_arguments with desired configuration.

        Args:
            input_files: Optional command_line_argument_type. Defaults to None. If REQUIRED,
                will add --input_bucket_names, --input_paths, and --input_filenames as required
                command line inputs. If OPTIONAL, will add them as optional. If None they will
                not be added.
            output_files: Optional command_line_argument_type. Defaults to None. If REQUIRED,
                will add --output_bucket_names, --output_paths, and --output_filenames as required
                command line inputs. If command_line_argument_type.OPTIONAL, will add them as
                optional. If None they will not be added.
            secret_locations: Optional command_line_argument_type. Defaults to None. If REQUIRED,
                will add --gcs_secret_locations as required command line input. If OPTIONAL,
                will add it as optional. If None, it will not be added.
            default_file_type: Optional command_line_argument_type. Defaults to None. If REQUIRED,
                will add --default_file_type as required command line argument. If OPTIONAL,
                will add it as optional. Input can be one of parquet, csv, pkl, or json, with
                the default being parquet. If None, the command line argument will not be added.
            custom_inputs: Optional list of custom_command_line_arguments. Defaults to None.
                All items in list will be added to the command line arguments.
            description : Optional string. Defaults to None. A description to be printed when the
                command line argument --help is used.
            input_dtypes: Optional command_line_argument_type. Defaults to None. If input_files
                is None, then this does nothing. If input_files is not None and input_dtypes
                is REQUIRED, will add --input_dtypes as a required command line input. If OPTIONAL,
                will add it as optional. Input is a JSON dictionary of (column: type) pairs.
            parser: Optional argparse.ArgumentParser. Defaults to None. A parser on which to
                add the command line arguments and parse. If None one will be created.
            running_local: Optional boolean. Defaults to False. A flag for determining whether
                or not the script is running locally and so should not attempt to contact GCP.
                Defaults to False.
        """
        self.__input_files = input_files
        self.__output_files = output_files
        self.__secret_locations = secret_locations
        self.__default_file_type = default_file_type
        self.__custom_inputs = custom_inputs
        self.__description = description
        self.__input_dtypes = input_dtypes
        self.__running_local = running_local
        self.__input_pandas_kwargs = input_pandas_kwargs
        self.__output_pandas_kwargs = output_pandas_kwargs
        parser = parser if parser else argparse.ArgumentParser(
            description=description)
        if input_files:
            parser.add_argument("--input_bucket_names",
                                type=str,
                                required=input_files.value,
                                nargs='+',
                                help="GCS Buckets to read from.")

            parser.add_argument("--input_paths",
                                type=str,
                                required=input_files.value,
                                nargs='+',
                                help="GCS folders in bucket to read file from.")

            parser.add_argument("--input_filenames",
                                type=str,
                                required=input_files.value,
                                nargs='+',
                                help="Filenames to read file from.")
            parser.add_argument("--input_delimiters",
                                type=str,
                                required=False,
                                nargs='+',
                                help="Delimiters for input files") 
            if input_dtypes:
                parser.add_argument(
                    "--input_dtypes",
                    type=json.loads,
                    required=input_dtypes.value,
                    nargs='+',
                    help=
                    "JSON dictionaries of (column: type) pairs to cast columns to"
                )
            if input_pandas_kwargs:
                parser.add_argument("--input_pandas_kwargs",
                    type=json.loads,
                    required=input_pandas_kwargs.value,
                    help="JSON dictionary of additional arguments for reading a file to a pandas dataframe")
           
        if output_files:
            parser.add_argument("--output_bucket_names",
                                type=str,
                                required=output_files.value,
                                nargs='+',
                                help="GCS Bucket to write to.")

            parser.add_argument("--output_paths",
                                type=str,
                                required=output_files.value,
                                nargs='+',
                                help="GCS folder in bucket to write file to.")

            parser.add_argument("--output_filenames",
                                type=str,
                                required=output_files.value,
                                nargs='+',
                                help="Filename to write file to.")
            parser.add_argument("--output_delimiters",
                                type=str,
                                required=False,
                                nargs='+',
                                help="Delimiters for output files")
            if output_pandas_kwargs:
                parser.add_argument("--output_pandas_kwargs",
                    type=json.loads,
                    required=output_pandas_kwargs.value,
                    help="JSON dictionary of additional arguments for reading a file to a pandas dataframe")
        
        if secret_locations:
            parser.add_argument(
                "--secret_locations",
                type=json.loads,
                required=secret_locations.value,
                default=self.__default_secret_locations,
                help="Dictionary of the locations of secrets injected by Vault. Default: '" +
                str(self.__default_secret_locations) + "'.")
        
        if default_file_type:
            parser.add_argument(
                "--default_file_type",
                type=str,
                required=default_file_type.value,
                choices=["parquet", "csv", "pkl", "json"],
                default="parquet",
                help=
                "How to handle input/output files if no file extension found. Choice of 'parquet', 'csv', 'pkl', and 'json'. Default 'parquet'."
            )
        
        if running_local:
            parser.add_argument(
                "--running_local",
                type=bool,
                required=running_local.value,
                default=False,
                help="If the container is running locally (no contact with GCP)."
            )
        
        if identifying_tags:
            parser.add_argument("--dag_id",
                                type=str,
                                required=identifying_tags.value,
                                help="The DAG ID")
            parser.add_argument("--run_id",
                                type=str,
                                required=identifying_tags.value,
                                help="The run ID")
            parser.add_argument("--namespace",
                                type=str,
                                required=identifying_tags.value,
                                help="The namespace")
            parser.add_argument("--pod_name",
                                type=str,
                                required=identifying_tags.value,
                                help="The pod name")
        
        if custom_inputs:
            for item in custom_inputs:
<<<<<<< HEAD
                if item.action:
                    parser.add_argument("--" + item.name,
                                        required=item.required,
                                        action=item.action,
                                        help=item.help_message)
                else:
                    parser.add_argument("--" + item.name,
                                        action=item.action,
                                        nargs=item.nargs,
                                        const=item.const,
                                        default=item.default,
                                        type=item.data_type,
                                        choices=item.choices,
                                        required=item.required,
                                        help=item.help_message,
                                        metavar=item.metavar,
                                        dest=item.dest)
=======
                parser.add_argument("--" + item.name,
                                    action=item.action,
                                    nargs=item.nargs,
                                    const=item.const,
                                    default=item.default,
                                    type=item.data_type,
                                    choices=item.choices,
                                    required=item.required,
                                    help=item.help_message,
                                    metavar=item.metavar,
                                    dest=item.dest)
        
>>>>>>> 50051aff
        self.__args = parser.parse_args()
        print("CLA Input:", self)
        
        if identifying_tags:
            os.environ["DAG_ID"] = self.__args.dag_id
            os.environ["RUN_ID"] = self.__args.run_id
            os.environ["NAMESPACE"] = self.__args.namespace
            os.environ["POD_NAME"] = self.__args.pod_name
        self.check_args()
        
        if self.__secret_locations:
            setup_stdout(self.__args.secret_locations.values())

    def __str__(self):
        return self.__args.__str__()

    def get_arguments(self):
        """Retrieves the arguments passed in through the command line.
        
        Returns:
            A Namespace object with all of the command line arguments.
        """
        return self.__args

    def get_input_dtypes(self):
        """Retrieves the input dtypes passed in through the command line.
        
        Returns:
            None if dtypes were not asked for in intialisation or the loaded JSON
            object passed to input_dtypes through the command line otherwise.
        """
        if not self.__input_dtypes:
            return None
        return self.__args.input_dtypes

    def get_input_uris(self):
        """Retrieves the input URIs passed in through the command line.
        
        Returns:
            A list of all input URIs passed in through the command line. URIs
            are of the format 'gs://bucket_name/input_path/filename'.
        """
        if not self.__input_files:
            return []
        constant_bucket = False
        bucket_name = ''
        output = []
        if len(self.__args.input_bucket_names) == 1:
            constant_bucket = True
            bucket_name = self.__args.input_bucket_names[0]
        for pos, filename in enumerate(self.__args.input_filenames):
            if not constant_bucket:
                bucket_name = self.__args.input_bucket_names[pos]
            prefix = r"gs://"
            uri_body = f"{bucket_name}/{self.__args.input_paths[pos]}/{filename}".replace("/ /","/").replace("/./","/").replace("//","/")
            output.append(prefix + uri_body)
        return output

    def get_output_uris(self):
        """Retrieves the output URIs passed in through the command line.
        
        Returns:
            A list of all output URIs passed in through the command line. URIs
            are of the format 'gs://bucket_name/output_path/filename'.
        """
        if not self.__output_files:
            return []
        constant_bucket = False
        bucket_name = ''
        output = []
        if len(self.__args.output_bucket_names) == 1:
            constant_bucket = True
            bucket_name = self.__args.output_bucket_names[0]
        for pos, filename in enumerate(self.__args.output_filenames):
            if not constant_bucket:
                bucket_name = self.__args.output_bucket_names[pos]
            prefix = r"gs://"
            uri_body = f"{bucket_name}/{self.__args.output_paths[pos]}/{filename}".replace("/ /","/").replace("/./","/").replace("//","/")
            output.append(prefix + uri_body)
        return output

    def get_secret_locations(self):
        """Retrieves the secret file locations passed in through the command line.

        Returns:
            A list of all the secret file locations passed in through the command line. If
            secret_locations was not asked for during initialization, returns a list of secrets
            found automatically.
        """
        if self.__secret_locations:
            return command_line_secret(self.__args.secret_locations)
        if len(secrets_files) > 0:
            return secrets_files
        return None

    def get_secrets(self):
        """Retrieves the secrets loaded from files specified through the command line.

        Returns:
            A dictionary of all the secrets specified through the command line. If
            secret_locations was not asked for during initialization, returns a dictionary
            of secrets found automatically. The key is the name of the file with '.json' removed
            and the value is the loaded secret file.
        """
        return_list = {}
        secret_list = None
        if self.__secret_locations:
            secret_list = self.__args.secret_locations
        elif len(secrets_files) > 0:
            secret_list = secrets_files
        else:
            return None
        for item in secret_list:
            try:
                return_list[item.strip('.json').split('/')[-1]] = json.load(
                    open(item, 'r'))
            except ValueError:
                print(item, "is not a properly formatted json file.")
        return return_list
    
    def get_pandas_kwargs(self):
        kwargs = (self.__args.input_pandas_kwargs,self.__args.output_pandas_kwargs)
        return kwargs
    
    def check_args(self):
        """Ensures arguments are present and valid.
        """
        #TODO: Implement this
        return<|MERGE_RESOLUTION|>--- conflicted
+++ resolved
@@ -310,7 +310,6 @@
         
         if custom_inputs:
             for item in custom_inputs:
-<<<<<<< HEAD
                 if item.action:
                     parser.add_argument("--" + item.name,
                                         required=item.required,
@@ -328,20 +327,6 @@
                                         help=item.help_message,
                                         metavar=item.metavar,
                                         dest=item.dest)
-=======
-                parser.add_argument("--" + item.name,
-                                    action=item.action,
-                                    nargs=item.nargs,
-                                    const=item.const,
-                                    default=item.default,
-                                    type=item.data_type,
-                                    choices=item.choices,
-                                    required=item.required,
-                                    help=item.help_message,
-                                    metavar=item.metavar,
-                                    dest=item.dest)
-        
->>>>>>> 50051aff
         self.__args = parser.parse_args()
         print("CLA Input:", self)
         
