--- conflicted
+++ resolved
@@ -202,20 +202,11 @@
                                 required=input_files.value,
                                 nargs='+',
                                 help="Filenames to read file from.")
-<<<<<<< HEAD
-=======
-            
->>>>>>> b19c1d5f
             parser.add_argument("--input_delimiters",
                                 type=str,
                                 required=False,
                                 nargs='+',
-<<<<<<< HEAD
                                 help="Delimiters for input files") 
-=======
-                                help="Delimiters for input files")
-
->>>>>>> b19c1d5f
             if input_dtypes:
                 parser.add_argument(
                     "--input_dtypes",
