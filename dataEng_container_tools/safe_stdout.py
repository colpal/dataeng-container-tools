--- conflicted
+++ resolved
@@ -140,13 +140,7 @@
         these_bad_words = set(secret.values())
         bad_words.update(these_bad_words)
         for word in these_bad_words:
-<<<<<<< HEAD
             bad_words.add(str(json.dumps(word)))
             bad_words.add(str(json.dumps(word)).encode('unicode-escape').decode())
             bad_words.add(str(word).encode('unicode-escape').decode())
-=======
-            bad_words.add(json.dumps(word))
-            bad_words.add(json.dumps(word).encode('unicode-escape').decode())
-            bad_words.add(str(str(word).encode('unicode-escape').decode()))
->>>>>>> 50051aff
     sys.stdout = safe_stdout(bad_words)