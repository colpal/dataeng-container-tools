--- conflicted
+++ resolved
@@ -21,11 +21,7 @@
 from .safe_stdout import default_gcs_secret_locations, default_secret_folder
 import argparse
 import json
-<<<<<<< HEAD
 import os
-
-=======
->>>>>>> e4cf08ae
 
 class simple_setup:
     """Simplifies GCS and CLA usage.
@@ -88,7 +84,6 @@
                 print("Other:", name)
                 parser.add_argument('--' + name, required=True)
                 other_args[name] = None
-<<<<<<< HEAD
         parser.add_argument(
             "--running_local",
             type=bool,
@@ -101,10 +96,6 @@
                             default=',',
                             help='Delimiter for CSV files. Default is ",".')
         other_args['csv_delimiter'] = None
-=======
-        parser.add_argument('--local', required=False, default=False, type=bool)
-        other_args['local'] = None
->>>>>>> e4cf08ae
         args = parser.parse_args()
         for arg in input_args:
             if args.__dict__[arg] is not None:
@@ -135,7 +126,6 @@
         self.__other_args = other_args
         self.__found_secrets = found_secrets
         print(self.get_args())
-<<<<<<< HEAD
         self.__gcs_io = gcs_file_io(gcs_secret_location=gcs_secret_location,
                                     local=other_args['running_local'])
 
@@ -157,9 +147,6 @@
         ]
         print("Found these secret files:", files)
         return files
-=======
-        self.__gcs_io = gcs_file_io(gcs_secret_location = gcs_secret_location, local=self.__other_args['local'])
->>>>>>> e4cf08ae
 
     def get_input_objects(self):
         """Returns a dictionary of input objects.
